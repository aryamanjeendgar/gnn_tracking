--- conflicted
+++ resolved
@@ -316,7 +316,6 @@
                     n_truth_edges[pt_thld] += n_segs
         return n_truth_edges
 
-<<<<<<< HEAD
     @staticmethod
     def get_event_id_sector_from_str(name: str) -> tuple[int, int]:
         """
@@ -329,18 +328,6 @@
         return evtid, s
 
     def process(self, n=10**6, verbose=False):
-=======
-    def process(self, n=None, verbose=False):
-        """Process a range of data files from input directory.
-
-        Args:
-            n: Number of files to process
-            verbose:
-
-        Returns:
-
-        """
->>>>>>> 811ee202
         infiles = os.listdir(self.indir)
         self.edge_purities = []
         self.edge_efficiencies = {0: [], 0.1: [], 0.5: [], 0.9: [], 1.0: []}
